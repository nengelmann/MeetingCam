<<<<<<< HEAD
<h1>MeetingCam</h1>
=======
<p align="center">
  <h1 align="center">MeetingCam</h1>
>>>>>>> 655bc8c8
  <p align="center">&#x2728 Special effects for not so special meetings. &#x1F440</p>
</p>
<hr />
<p align="center">
    AI webcam utility for online meetings. Make your introduction fun! &#x1FA84;
    </br> This repo is <i>work in progess</i>. The current version is a command line tool for Linux.
</p>
<hr />


https://github.com/nengelmann/MeetingCam/assets/120744129/ec2e608d-e785-4179-ba33-c692da05a95b


## Installation

1. Install [virtualenv](https://virtualenv.pypa.io/en/stable/installation.html)

2. Create a virtual python3.10 environment
   ```bash
   virtualenv -p /usr/bin/python3.10 .venv && source .venv/bin/activate
   ```
3. Install the dependencies
   ```bash
   python -m pip install -r requirements.txt
   ```
4. Setup [pyvirtualcam](https://github.com/letmaik/pyvirtualcam)
   ```bash
   sudo apt install v4l2loopback-dkms
   sudo apt install v4l-utils
   ```
5. Download model, convert model and opt out from sending usage data
   ```bash
   omz_downloader --name ultra-lightweight-face-detection-rfb-320 --output_dir src/meetingcam/models
   omz_converter --name ultra-lightweight-face-detection-rfb-320 --download_dir src/meetingcam/models --output_dir src/meetingcam/models --precision=FP16
   opt_in_out --opt_out
   ```
   More about the used face detection model can be found [here](https://github.com/openvinotoolkit/open_model_zoo/blob/master/models/public/ultra-lightweight-face-detection-rfb-320/README.md).
   A very light weight model will just work fine, due to the easy task of face detection of a person in front of a webcam.

## Usage

1. Make sure your web cam is connected.

2. Activate the virtual environment
   ```bash
   source .venv/bin/activate
   ```
3. Run the help.py file to get custom instructions on how to create virtual cameras with your web cam. \
   A virtual camera is needed to stream the modified camera images to your meeting tools like teams, zoom or meets.

   ```bash
   python ./src/meetingcam/help.py
   ```

   Don't be confused, you'll need to add your camera with another (sudo) bash command like `sudo modprobe v4l2loopback devices=1 video_nr=0 card_label="MeetingCam0"`. \
   The help.py file will provide more info on how this command needs to be for your system/camera.

4. You should be all set now. Let's run help.py again to see which and how you can run main.py with your camera.
   ```bash
   python ./src/meetingcam/help.py
   ```
5. In the terminal you see which command you need to run for your specific camera setup. \
   It should look like:

   _For YOUR CAMERA DEVICE run:_ \
   _'python src/meetingcam/main.py --device-path /dev/videoX --name YourName'_

   **Enter your** camera **command** and start MeetingCam

If you **restart** your system, it **will** unload the module and **undo the above device setup** \
You can also run `sudo modprobe -r v4l2loopback` to undo the device setup.

## Face Detection Example

The default and current only AI-Plugin is the Face Detection example.

You'll run it with main.py as described under the usage section. \
`python src/meetingcam/main.py --device-path /dev/videoX --name YourName`

It will make a virtual camera available in your meeting tools. You join a meeting, select the virtual camera e.g. 'MeetingCamX CameraName'.
By default it will show an unmodified camera stream of your real camera.
![Just you ...](./assets/example_face_detection_no_trigger.png)

Let's press **<Ctrl+Alt+f>** for detection of your face!
![Face Detection](./assets/example_face_detection_face_f_trigger.png)

You can now show your name with **<Ctrl+Alt+n>**.
![Face Detection](./assets/example_face_detection_n_+_f_trigger.png)

_Actually your face is already detected the hotkey command just enables the print in of the detection._

## Further information

### Camera setup info

More information on how to setup virtual cameras can be found [here](https://wiki.archlinux.org/title/V4l2loopback)

### Development and modifications

You can customize this repo for your needs, you can also write your own AI-Plugin for running your models on Zoom, Teams or Meets. \
More information about that in [DEVELOP.md](DEVELOP.md)

### Usage with depthai camera

#### Install additional dependencies

```bash
 source .venv/bin/activate
 pip install depthai
```

#### Run OAK devices as uvc

Run OAK devices as uvc before normal usage of MeetingCam.

```bash
 source .venv/bin/activate
 python ./tools/oak_as_uvc.py
```<|MERGE_RESOLUTION|>--- conflicted
+++ resolved
@@ -1,9 +1,5 @@
-<<<<<<< HEAD
-<h1>MeetingCam</h1>
-=======
 <p align="center">
   <h1 align="center">MeetingCam</h1>
->>>>>>> 655bc8c8
   <p align="center">&#x2728 Special effects for not so special meetings. &#x1F440</p>
 </p>
 <hr />
